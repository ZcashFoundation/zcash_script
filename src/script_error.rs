#[derive(Copy, Clone, PartialEq, Eq, Debug)]
pub enum ScriptNumError {
    NonMinimalEncoding,
    Overflow { max_num_size: usize, actual: usize },
}

#[derive(Copy, Clone, PartialEq, Eq, Debug)]
#[repr(i32)]
pub enum ScriptError {
    Ok = 0, // Unused (except in converting the C++ error to Rust)
    UnknownError,
    EvalFalse,
    OpReturn,

    // Max sizes
    ScriptSize,
    PushSize,
    OpCount,
    StackSize,
    SigCount,
    PubKeyCount,

    // Failed verify operations
    Verify,
    EqualVerify,
    CheckMultisigVerify,
    CheckSigVerify,
    NumEqualVerify,

    // Logical/Format/Canonical errors
    BadOpcode,
    DisabledOpcode,
    InvalidStackOperation,
    InvalidAltstackOperation,
    UnbalancedConditional,

    // OP_CHECKLOCKTIMEVERIFY
    NegativeLockTime,
    UnsatisfiedLockTime,

    // BIP62
    SigHashType,
    SigDER,
    MinimalData,
    SigPushOnly,
<<<<<<< HEAD
    SigHighS,
=======
    SigHighS, // Unused (except in converting the C++ error to Rust)
>>>>>>> 228ec8b4
    SigNullDummy,
    PubKeyType,
    CleanStack,

    // softfork safeness
    DiscourageUpgradableNOPs,

    ReadError {
        expected_bytes: usize,
        available_bytes: usize,
    },

    /// Corresponds to the `scriptnum_error` exception in C++.
    ScriptNumError(ScriptNumError),
}

impl From<ScriptNumError> for ScriptError {
    fn from(value: ScriptNumError) -> Self {
        ScriptError::ScriptNumError(value)
    }
}<|MERGE_RESOLUTION|>--- conflicted
+++ resolved
@@ -43,11 +43,7 @@
     SigDER,
     MinimalData,
     SigPushOnly,
-<<<<<<< HEAD
     SigHighS,
-=======
-    SigHighS, // Unused (except in converting the C++ error to Rust)
->>>>>>> 228ec8b4
     SigNullDummy,
     PubKeyType,
     CleanStack,
