[package]
name = "zcash_script"
<<<<<<< HEAD
version = "0.4.2"
=======
version = "0.5.0"
>>>>>>> 54489bd4
rust-version.workspace = true
authors.workspace = true
license.workspace = true
readme = "README.md"
edition.workspace = true
description = "ffi bindings to zcashd's zcash_script library"
documentation = "https://docs.rs/zcash_script"
repository.workspace = true
include = [
    "Cargo.toml",
    "/LICENSE",
    "/README.md",
    "src/*.rs",
    "src/*/*.rs",
]

[lib]
name = "zcash_script"
path = "src/lib.rs"

[features]
default = ["std", "signature-validation"]
descriptor = ["dep:bip32", "dep:hex", "dep:secp256k1"]
## Whether to allow signature validation (and lock time verification). If disabled, the
## `CallbackTransactionSignatureChecker` will be unavailable, and only the `NullSignatureChecker`
## can be used.
signature-validation = ["dep:secp256k1"]
std = []
test-dependencies = ["dep:hex", "dep:lazy_static", "hex/std"]

[dependencies]
bip32 = { workspace = true, optional = true }
bitflags.workspace = true
bounded-vec.workspace = true
hex = { workspace = true, optional = true }
lazy_static = { workspace = true, optional = true }
ripemd.workspace = true
secp256k1 = { workspace = true, optional = true }
sha1.workspace = true
sha2.workspace = true
thiserror.workspace = true

[dev-dependencies]
hex = { workspace = true, features = ["std"] }
lazy_static.workspace = true

[target.'cfg(linux)'.dev-dependencies]
libfuzzer-sys.workspace = true

[[package.metadata.release.pre-release-replacements]]
file = "CHANGELOG.md"
search = "Unreleased"
replace="{{version}}"

[[package.metadata.release.pre-release-replacements]]
file = "src/lib.rs"
search = "#!\\[doc\\(html_root_url.*"
replace = "#![doc(html_root_url = \"https://docs.rs/{{crate_name}}/{{version}}\")]"
exactly = 1

[[package.metadata.release.pre-release-replacements]]
file = "CHANGELOG.md"
search = "\\.\\.\\.HEAD"
replace="...{{tag_name}}"
exactly = 1

[[package.metadata.release.pre-release-replacements]]
file = "CHANGELOG.md"
search = "ReleaseDate"
replace="{{date}}"
exactly=1

[[package.metadata.release.pre-release-replacements]]
file="CHANGELOG.md"
search="<!-- next-header -->"
replace="<!-- next-header -->\n\n## [Unreleased] - ReleaseDate"
exactly=1

[[package.metadata.release.pre-release-replacements]]
file="CHANGELOG.md"
search="<!-- next-url -->"
replace="<!-- next-url -->\n[Unreleased]: https://github.com/ZcashFoundation/{{crate_name}}/compare/{{tag_name}}...HEAD"
exactly=1<|MERGE_RESOLUTION|>--- conflicted
+++ resolved
@@ -1,10 +1,6 @@
 [package]
 name = "zcash_script"
-<<<<<<< HEAD
-version = "0.4.2"
-=======
 version = "0.5.0"
->>>>>>> 54489bd4
 rust-version.workspace = true
 authors.workspace = true
 license.workspace = true
